--- conflicted
+++ resolved
@@ -113,14 +113,10 @@
             self.encoder.train()
             self.core.train()
             self.decoder.train()
-<<<<<<< HEAD
-        return loss
+
+        return out
     
     def to(self, device):
         self.encoder.to(device)
         self.core.to(device)
         self.decoder.to(device)
-=======
-
-        return out
->>>>>>> eab0637d
